--- conflicted
+++ resolved
@@ -1344,14 +1344,11 @@
         // Final fallback to enhanced dummy data
         if (window.mapDummyData && window.mapDummyData.shouldUseDummyData()) {
             const dummyTopics = window.mapDummyData.getTopics(jurisdiction);
-<<<<<<< HEAD
-=======
 
             if (typeof adminDebugLog !== 'undefined') {
                 adminDebugLog('MapSystem', `Using ${dummyTopics.length} dummy topics for ${jurisdiction}`, null);
             }
 
->>>>>>> ab230798
             if (dummyTopics.length > 0) {
                 const topic = dummyTopics[Math.floor(Math.random() * dummyTopics.length)];
 
@@ -1368,12 +1365,8 @@
                     engagement: topic.engagement,
                     timestamp: topic.timestamp,
                     isEdge: topic.isEdge,
-<<<<<<< HEAD
-                    jurisdiction: topic.jurisdiction
-=======
                     jurisdiction: topic.jurisdiction,
                     isRealPost: false
->>>>>>> ab230798
                 };
             }
         }
