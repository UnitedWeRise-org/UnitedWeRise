/**
 * Feed Toggle Component
 * Manages switching between "Discover" and "Following" feeds
 */

import { getApiBaseUrl } from '../utils/environment.js';

export class FeedToggle {
    constructor() {
        this.currentFeed = 'discover'; // Default to discover feed
        this.caches = {
            following: [],
            discover: [],
            saved: []
        };
        this.showNewUserBanner = false;
        this.showEmptyFollowingState = false;

        this.init();
    }

    async init() {
        // Determine smart default based on user's follows and content
        await this.determineDefaultFeed();

        if (typeof adminDebugLog !== 'undefined') {
            adminDebugLog('FeedToggle', `Feed toggle initialized with ${this.currentFeed} feed`);
        }
    }

    /**
     * Determine default feed selection
     * - Always defaults to Discover unless user has saved preference
     * - Per user specification: Discover should be the default feed
     */
    async determineDefaultFeed() {
        try {
            // Check saved preference first
            const saved = localStorage.getItem('preferredFeed');
            if (saved && (saved === 'discover' || saved === 'following')) {
                this.currentFeed = saved;
                return;
            }

            // Default to Discover (per user requirement)
            this.currentFeed = 'discover';

            // Check if user is new (no follows) to show helpful banner
            if (typeof window.apiCall === 'function') {
                const followResponse = await window.apiCall('/auth/me', { method: 'GET' });
                const followingCount = followResponse?.data?.data?.followingCount || 0;

                if (followingCount === 0) {
                    this.showNewUserBanner = true;
                }
            }
        } catch (error) {
            console.error('Error determining default feed:', error);
            // Fallback to discover on error
            this.currentFeed = 'discover';
        }
    }

    /**
     * Render the toggle UI and insert it into the page
     * @param {string} containerId - ID of container to insert toggle into
     */
    render(containerId = 'myFeedPosts') {
        const container = document.getElementById(containerId);
        if (!container) {
            console.warn(`Feed toggle: container ${containerId} not found`);
            return;
        }

        // Check if controls already exist
        if (document.querySelector('.feed-controls-wrapper')) {
            console.log('Feed controls already exist, updating state');
            this.updateToggleState();
            this.updateUnreadBadge();
            return;
        }

        const toggleHtml = `
            <div class="feed-controls-wrapper">
                <!-- 4-Item Toggle (original style) - NOW ON TOP -->
                <div class="feed-toggle-container">
                    <div class="feed-toggle">
                        <button class="feed-toggle-btn ${this.currentFeed === 'discover' ? 'active' : ''}" data-feed-type="discover">
                            <span class="feed-toggle-icon">🔥</span>
                            <span class="feed-toggle-label">Discover</span>
                        </button>
                        <button class="feed-toggle-btn ${this.currentFeed === 'following' ? 'active' : ''}" data-feed-type="following">
                            <span class="feed-toggle-icon">👥</span>
                            <span class="feed-toggle-label">Following</span>
                            <span class="unread-badge" style="display: none;"></span>
                        </button>
                        <button class="feed-toggle-btn ${this.currentFeed === 'saved' ? 'active' : ''}" data-feed-type="saved">
                            <span class="feed-toggle-icon">🔖</span>
                            <span class="feed-toggle-label">Saved</span>
                        </button>
                        <button class="feed-toggle-btn disabled" data-action="filters-coming-soon">
                            <span class="feed-toggle-icon">⚙️</span>
                            <span class="feed-toggle-label">Filters</span>
                            <span class="tooltip-filters">Coming Soon - Save your favorite filters!</span>
                        </button>
                    </div>
                </div>

                <!-- New Post Button - NOW ON BOTTOM -->
                <button class="new-post-standalone-btn" data-action="new-post">
                    <span class="new-post-icon">➕</span>
                    <span class="new-post-label">New Post</span>
                </button>

                <!-- Inline Composer Mount Point (hidden by default) -->
                <div id="inline-composer-mount" style="display: none;"></div>
            </div>
        `;

        // Insert at the top of the feed container
        container.insertAdjacentHTML('afterbegin', toggleHtml);

        // Render banners if needed
        if (this.showNewUserBanner) {
            this.renderNewUserBanner(container);
        } else if (this.showEmptyFollowingState) {
            this.renderEmptyFollowingBanner(container);
        }

        // Attach event listeners
        this.attachEventListeners();

        // Setup swipe gestures on mobile
        this.attachSwipeListeners();

        // Update unread badge
        this.updateUnreadBadge();

        // Setup scroll behavior for auto-hide/show
        this.setupScrollBehavior();

        // Show swipe hint on mobile (first time only)
        if (this.isMobile()) {
            this.showSwipeHint();
            this.showSwipeTooltip();
        }
    }

    /**
     * Render banner for new users with no follows
     */
    renderNewUserBanner(container) {
        const bannerHtml = `
            <div class="feed-banner new-user-banner" style="background: #e8f5e9; border: 1px solid #4caf50; border-radius: 8px; padding: 16px; margin: 16px 0; text-align: center;">
                <div style="font-size: 24px; margin-bottom: 8px;">👋</div>
                <div style="font-weight: 600; color: #2e7d32; margin-bottom: 4px;">Welcome to UnitedWeRise!</div>
                <div style="color: #555; font-size: 14px;">
                    Start by following people to see their posts in your Following feed.
                </div>
            </div>
        `;
        const controlsWrapper = container.querySelector('.feed-controls-wrapper');
        if (controlsWrapper) {
            controlsWrapper.insertAdjacentHTML('afterend', bannerHtml);
        }
    }

    /**
     * Render banner when user follows people but feed is empty
     */
    renderEmptyFollowingBanner(container) {
        const bannerHtml = `
            <div class="feed-banner empty-following-banner" style="background: #fff3e0; border: 1px solid #ff9800; border-radius: 8px; padding: 16px; margin: 16px 0; text-align: center;">
                <div style="font-size: 24px; margin-bottom: 8px;">📭</div>
                <div style="font-weight: 600; color: #e65100; margin-bottom: 4px;">Following feed is quiet</div>
                <div style="color: #555; font-size: 14px;">
                    The people you follow haven't posted recently. Check back later or explore Discover!
                </div>
            </div>
        `;
        const controlsWrapper = container.querySelector('.feed-controls-wrapper');
        if (controlsWrapper) {
            controlsWrapper.insertAdjacentHTML('afterend', bannerHtml);
        }
    }

    attachEventListeners() {
        // Feed type buttons
        document.querySelectorAll('.feed-toggle-btn[data-feed-type]').forEach(btn => {
            btn.addEventListener('click', (e) => {
                e.preventDefault();
                const feedType = btn.dataset.feedType;
                this.switchFeed(feedType);
            });
        });

        // New Post button (stand-alone) - show inline composer
        const newPostBtn = document.querySelector('.new-post-standalone-btn');
        if (newPostBtn) {
            newPostBtn.addEventListener('click', (e) => {
                e.preventDefault();
                this.showInlineComposer();
            });
        }

        // Filters placeholder (disabled, just tooltip)
        const filtersBtn = document.querySelector('.feed-toggle-btn.disabled');
        if (filtersBtn) {
            filtersBtn.addEventListener('click', (e) => {
                e.preventDefault();
                // Tooltip shows on hover/tap via CSS
            });
        }
    }

    showInlineComposer() {
        const btn = document.querySelector('.new-post-standalone-btn');
        const mount = document.querySelector('#inline-composer-mount');

        if (!btn || !mount) {
            console.error('FeedToggle: New Post button or composer mount not found');
            return;
        }

        // Hide New Post button
        btn.style.display = 'none';

        // Show composer mount
        mount.style.display = 'block';

        // Create simple inline composer HTML
        mount.innerHTML = `
            <div class="inline-composer-content" style="width: 100%; box-sizing: border-box;">
                <textarea id="inlinePostContent" placeholder="What's on your mind?" style="width: 100%; min-height: 80px; border: 1px solid #ddd; border-radius: 8px; padding: 12px; font-family: inherit; font-size: 14px; resize: vertical; box-sizing: border-box; margin-bottom: 8px;"></textarea>
                <input type="file" id="inlineFileInput" accept="image/*,video/*" multiple style="display: none;" />
                <div style="display: flex; justify-content: space-between; align-items: center; gap: 12px;">
                    <div style="display: flex; gap: 8px;">
                        <button id="inlineCancelBtn" style="background: #6c757d; color: white; padding: 8px 16px; border-radius: 6px; cursor: pointer; font-size: 14px; border: none;">Cancel</button>
                        <button id="inlineAttachBtn" style="background: #f0ede5; color: #4b5c09; padding: 8px 16px; border-radius: 6px; cursor: pointer; font-size: 14px; border: 1px solid #4b5c09; font-weight: 600;">📎 Attach</button>
                    </div>
                    <button id="inlinePostBtn" style="background: #4b5c09; color: white; padding: 8px 24px; border-radius: 6px; font-weight: 600; cursor: pointer; border: none; font-size: 14px;">Post</button>
                </div>
                <div id="inlineFilePreview" style="margin-top: 8px; display: none;"></div>
            </div>
        `;

        // Attach event listeners
        const textarea = mount.querySelector('#inlinePostContent');
        const cancelBtn = mount.querySelector('#inlineCancelBtn');
        const attachBtn = mount.querySelector('#inlineAttachBtn');
        const fileInput = mount.querySelector('#inlineFileInput');
        const filePreview = mount.querySelector('#inlineFilePreview');
        const postBtn = mount.querySelector('#inlinePostBtn');

        // Store selected files
        let selectedFiles = [];

        // Focus textarea
        if (textarea) {
            textarea.focus();
        }

        // Attach button - trigger file input
        if (attachBtn && fileInput) {
            attachBtn.addEventListener('click', () => {
                fileInput.click();
            });
        }

        // File input change - show preview
        if (fileInput && filePreview) {
            fileInput.addEventListener('change', (e) => {
                selectedFiles = Array.from(e.target.files);
                console.log(`📎 Files selected: ${selectedFiles.length}`, selectedFiles.map(f => f.name));
                console.log('📎 File preview element:', filePreview);
                console.log('📎 File preview current display:', filePreview.style.display);

                if (selectedFiles.length > 0) {
                    // Create file list with image thumbnails for images
                    const fileList = selectedFiles.map(f => {
                        if (f.type.startsWith('image/')) {
                            const url = URL.createObjectURL(f);
                            return `<div style="font-size: 12px; color: #555; margin-left: 8px; display: flex; align-items: center; gap: 8px; margin-top: 4px;">
                                <img src="${url}" style="width: 40px; height: 40px; object-fit: cover; border-radius: 4px; border: 1px solid #ccc;" />
                                <span>• ${f.name}</span>
                            </div>`;
                        } else {
                            return `<div style="font-size: 12px; color: #555; margin-left: 8px; margin-top: 4px;">• ${f.name}</div>`;
                        }
                    }).join('');

                    filePreview.innerHTML = `
                        <div style="background: #e8f4ea; border: 2px solid #4b5c09; padding: 12px; border-radius: 8px; font-size: 13px; color: #4b5c09; margin-top: 8px;">
                            <div style="display: flex; justify-content: space-between; align-items: center; margin-bottom: 8px;">
                                <strong>📎 ${selectedFiles.length} file(s) attached</strong>
                                <button id="clearFilesBtn" style="background: #dc3545; color: white; border: none; padding: 4px 12px; border-radius: 4px; cursor: pointer; font-weight: 600; font-size: 12px;">✕ Remove</button>
                            </div>
                            ${fileList}
                        </div>
                    `;

                    // Force display block with multiple methods
                    filePreview.style.cssText = 'display: block !important; visibility: visible !important; opacity: 1 !important; margin-top: 8px;';
                    filePreview.setAttribute('style', 'display: block !important; visibility: visible !important; opacity: 1 !important; margin-top: 8px;');

                    console.log('📎 File preview display set to:', filePreview.style.display);
                    console.log('📎 File preview HTML:', filePreview.innerHTML.substring(0, 100));
                    console.log('📎 File preview offsetHeight:', filePreview.offsetHeight);
                    console.log('📎 File preview parent:', filePreview.parentElement);

                    // Clear files button
                    const clearBtn = filePreview.querySelector('#clearFilesBtn');
                    if (clearBtn) {
                        clearBtn.addEventListener('click', () => {
                            selectedFiles = [];
                            fileInput.value = '';
                            filePreview.style.display = 'none';
                            filePreview.innerHTML = '';
                            console.log('📎 Files cleared');
                        });
                    }
                } else {
                    filePreview.style.display = 'none';
                    filePreview.innerHTML = '';
                }
            });
        } else {
            console.error('📎 File input or preview element not found:', { fileInput: !!fileInput, filePreview: !!filePreview });
        }

        // Cancel button - hide composer, show New Post button
        if (cancelBtn) {
            cancelBtn.addEventListener('click', () => {
                mount.style.display = 'none';
                mount.innerHTML = '';
                btn.style.display = 'flex';
            });
        }

        // Post button - create post
        if (postBtn) {
            postBtn.addEventListener('click', async () => {
                const content = textarea?.value?.trim();

                if (!content) {
                    alert('Please enter some content for your post');
                    return;
                }

                // Disable button during posting
                postBtn.disabled = true;
                postBtn.textContent = 'Posting...';

                try {
<<<<<<< HEAD
                    // Prepare post data
                    const postData = { content };

                    // Add files if selected
                    if (selectedFiles.length > 0) {
                        postData.files = selectedFiles;
                    }

                    // Use UnifiedPostCreator if available, otherwise direct API call
                    let response;
                    if (window.unifiedPostCreator && typeof window.unifiedPostCreator.create === 'function') {
                        // Use the proper create() method with full options
                        const result = await window.unifiedPostCreator.create({
                            type: 'post',
                            content: content,
                            mediaFiles: selectedFiles,
                            destination: 'feed',
                            tags: ['Public Post'],
                            clearAfterSuccess: false  // Don't clear form, we'll do it manually
                        });
                        response = result.success ? result.data : null;
                    } else if (window.apiCall) {
                        // For files, need to use FormData
                        if (selectedFiles.length > 0) {
                            const formData = new FormData();
                            formData.append('content', content);
                            selectedFiles.forEach((file, index) => {
                                formData.append('files', file);
                            });

                            response = await window.apiCall('/posts', {
                                method: 'POST',
                                body: formData,
                                headers: {} // Let browser set Content-Type for FormData
                            });
                        } else {
                            response = await window.apiCall('/posts', {
                                method: 'POST',
                                body: JSON.stringify({ content })
                            });
=======
                    // Use UnifiedPostCreator if available (handles two-step upload)
                    let postResult;
                    if (window.unifiedPostCreator && typeof window.unifiedPostCreator.createPost === 'function') {
                        console.log('📝 Using UnifiedPostCreator.createPost()');
                        postResult = await window.unifiedPostCreator.createPost({
                            content: content,
                            mediaFiles: selectedFiles.length > 0 ? selectedFiles : null,
                            type: 'post'
                        });
                    } else {
                        // Manual two-step process: 1) Upload media, 2) Create post
                        let mediaIds = [];

                        if (selectedFiles.length > 0) {
                            console.log('📸 Step 1: Uploading media files...');

                            // Check if uploadMediaFiles is available
                            if (typeof window.uploadMediaFiles !== 'function') {
                                throw new Error('Media upload system not available');
                            }

                            const uploadResult = await window.uploadMediaFiles(
                                selectedFiles,
                                'POST_MEDIA',
                                'PERSONAL'
                            );

                            console.log('📸 Upload result:', uploadResult);

                            if (!uploadResult.ok || !uploadResult.data?.photos) {
                                throw new Error(uploadResult.error || 'Media upload failed');
                            }

                            mediaIds = uploadResult.data.photos.map(photo => photo.id);
                            console.log('✅ Media uploaded, IDs:', mediaIds);
>>>>>>> 79d493c1
                        }

                        // Step 2: Create post with content and mediaIds
                        console.log('📝 Step 2: Creating post with content and mediaIds...');
                        postResult = await window.apiCall('/posts', {
                            method: 'POST',
                            body: JSON.stringify({
                                content,
                                mediaIds: mediaIds.length > 0 ? mediaIds : undefined
                            }),
                            headers: { 'Content-Type': 'application/json' }
                        });
                    }

<<<<<<< HEAD
=======
                    console.log('📝 Post result:', postResult);

>>>>>>> 79d493c1
                    // Success - hide composer, show button
                    mount.style.display = 'none';
                    mount.innerHTML = '';
                    btn.style.display = 'flex';

<<<<<<< HEAD
                    // Prepend new post to feed for instant feedback
                    if (response && window.myFeedHandlers && window.currentUser) {
                        const post = response.post || response.data?.post || response;
                        if (post) {
                            window.myFeedHandlers.prependUserPostToFeed(post, window.currentUser);
                        }
                    }

                    // Clear cache for next load
                    this.clearCache(this.currentFeed);
=======
                    // INSTANT GRATIFICATION: Prepend the newly created post directly
                    // This is the OLD WORKING approach - don't reload feed, just insert the post
                    console.log('📝 Prepending new post to feed (instant gratification)...');

                    // Extract post from response (handle different response formats)
                    let post = null;
                    if (postResult.data && postResult.data.post) {
                        post = postResult.data.post;
                    } else if (postResult.post) {
                        post = postResult.post;
                    } else if (postResult.data && postResult.data.id) {
                        post = postResult.data;
                    }

                    if (post && window.currentUser) {
                        this.prependNewPost(post, window.currentUser);
                    } else {
                        // Fallback to reload if post object not available
                        console.warn('⚠️ Post object not available, falling back to feed reload');
                        if (this.caches && this.caches[this.currentFeed]) {
                            this.caches[this.currentFeed] = [];
                        }
                        await this.loadFeed(this.currentFeed, true);
                    }
>>>>>>> 79d493c1
                } catch (error) {
                    console.error('Failed to create post:', error);
                    alert('Failed to create post. Please try again.');
                    // Re-enable button
                    postBtn.disabled = false;
                    postBtn.textContent = 'Post';
                }
            });
        }
    }

    updateToggleState() {
        // Update button states
        document.querySelectorAll('.feed-toggle-btn[data-feed-type]').forEach(btn => {
            btn.classList.toggle('active', btn.dataset.feedType === this.currentFeed);
        });
    }

    async switchFeed(feedType) {
        if (this.currentFeed === feedType) {
            console.log(`Already on ${feedType} feed`);
            return;
        }

        // Validate feedType
        if (!['discover', 'following', 'saved'].includes(feedType)) {
            console.error(`Invalid feed type: ${feedType}`);
            return;
        }

        if (typeof adminDebugLog !== 'undefined') {
            adminDebugLog('FeedToggle', `Switching feed from ${this.currentFeed} to ${feedType}`);
        }

        this.currentFeed = feedType;
        localStorage.setItem('preferredFeed', feedType);

        // Reset unread count when switching to Following
        if (feedType === 'following') {
            this.resetUnreadCount();
        }

        // Update UI
        this.updateToggleState();

        // Load feed
        await this.loadFeed(feedType);
    }

    async loadFeed(feedType, bypassCache = false) {
        // Show loading state
        const container = document.getElementById('myFeedPosts');
        if (!container) return;

        // Get all post elements (not the controls wrapper or banners)
        const postElements = Array.from(container.children).filter(el =>
            !el.classList.contains('feed-controls-wrapper') &&
            !el.classList.contains('feed-banner') &&
            !el.classList.contains('feed-loading')
        );

        // Fade out old posts with animation
        if (postElements.length > 0) {
            postElements.forEach(el => el.classList.add('fade-out'));
            // Wait for fade out animation
            await new Promise(resolve => setTimeout(resolve, 200));
        }

        // Remove old posts
        postElements.forEach(el => el.remove());

        // Show loading indicator
        const loadingDiv = document.createElement('div');
        loadingDiv.className = 'feed-loading';
        loadingDiv.style.cssText = 'text-align: center; padding: 2rem; color: #666;';
        loadingDiv.innerHTML = `<p>Loading ${feedType} feed...</p>`;
        container.appendChild(loadingDiv);

        try {
            let posts;
            if (feedType === 'following') {
                posts = await this.loadFollowingFeed(bypassCache);
            } else if (feedType === 'saved') {
                posts = await this.loadSavedFeed(bypassCache);
            } else {
                posts = await this.loadDiscoverFeed(bypassCache);
            }

            // Remove loading indicator
            loadingDiv.remove();

            // Render posts
            this.renderPosts(posts, feedType);

            // Fade in new posts
            setTimeout(() => {
                const newPostElements = container.querySelectorAll('.post-item');
                newPostElements.forEach(el => {
                    el.classList.add('fade-in');
                    // Remove class after animation completes
                    setTimeout(() => el.classList.remove('fade-in'), 200);
                });
            }, 50);
        } catch (error) {
            console.error('Feed load error:', error);
            loadingDiv.innerHTML = `
                <div style="text-align: center; padding: 2rem;">
                    <p>Unable to load feed. Please try again.</p>
                    <button onclick="window.feedToggle.loadFeed('${feedType}')" class="btn">Retry</button>
                </div>
            `;
        }
    }

    async loadFollowingFeed(bypassCache = false) {
        console.log('Loading following feed...', bypassCache ? '(bypassing cache)' : '');

        // Check cache first (unless bypassing)
        if (!bypassCache && this.caches.following.length > 0) {
            console.log('Using cached following feed');
            return this.caches.following;
        }

        // Safety check: Ensure apiCall is available
        if (typeof window.apiCall !== 'function') {
            console.error('FeedToggle: apiCall not available, cannot load Following feed');
            return [];
        }

        // Backend endpoint is /feed/following
        // Add timestamp to bust performance cache when needed
        const url = bypassCache
            ? `/feed/following?limit=15&_=${Date.now()}`
            : '/feed/following?limit=15';

        const response = await window.apiCall(url, {
            method: 'GET'
        });

        console.log('Following feed response:', response);
        console.log('📊 Response structure check:', {
            hasDataPosts: !!response?.data?.posts,
            dataPostsLength: response?.data?.posts?.length,
        });

        // Handle different response formats
        let posts = null;
        if (response && response.posts) {
            console.log('✅ Found posts at response.posts');
            posts = response.posts;
        } else if (response && response.data && response.data.posts) {
            console.log('✅ Found posts at response.data.posts');
            posts = response.data.posts;
        } else if (response && response.ok && response.data && response.data.posts) {
            console.log('✅ Found posts at response.ok.data.posts');
            posts = response.data.posts;
        } else {
            console.error('❌ Could not find posts in following feed response');
        }

        if (posts && Array.isArray(posts)) {
            console.log(`✅ Returning ${posts.length} posts for following feed`);
            this.caches.following = posts;
            return posts;
        }

        console.warn('⚠️ No posts found in following feed, returning empty array');
        return [];
    }

    async loadDiscoverFeed(bypassCache = false) {
        console.log('Loading discover feed...', bypassCache ? '(bypassing cache)' : '');

        // Check cache first (unless bypassing)
        if (!bypassCache && this.caches.discover.length > 0) {
            console.log('Using cached discover feed');
            return this.caches.discover;
        }

        // Safety check: Ensure apiCall is available
        if (typeof window.apiCall !== 'function') {
            console.error('FeedToggle: apiCall not available, cannot load Discover feed');
            return [];
        }

        // Backend endpoint is /feed/ (default discover)
        // Add timestamp to bust performance cache when needed
        const url = bypassCache
            ? `/feed/?limit=15&_=${Date.now()}`
            : '/feed/?limit=15';

        const response = await window.apiCall(url, {
            method: 'GET'
        });

        console.log('Discover feed response:', response);
        console.log('📊 Response structure check:', {
            hasResponse: !!response,
            hasData: !!response?.data,
            hasOk: !!response?.ok,
            hasPosts: !!response?.posts,
            hasDataPosts: !!response?.data?.posts,
            dataKeys: response?.data ? Object.keys(response.data) : [],
            dataPostsLength: response?.data?.posts?.length,
        });

        // Handle different response formats
        let posts = null;
        if (response && response.posts) {
            console.log('✅ Found posts at response.posts');
            posts = response.posts;
        } else if (response && response.data && response.data.posts) {
            console.log('✅ Found posts at response.data.posts');
            posts = response.data.posts;
        } else if (response && response.ok && response.data && response.data.posts) {
            console.log('✅ Found posts at response.ok.data.posts');
            posts = response.data.posts;
        } else {
            console.error('❌ Could not find posts in response. Response structure:', response);
        }

        if (posts && Array.isArray(posts)) {
            console.log(`✅ Returning ${posts.length} posts for discover feed`);
            this.caches.discover = posts;
            return posts;
        }

        console.warn('⚠️ No posts found, returning empty array');
        return [];
    }

    async loadSavedFeed(bypassCache = false) {
        console.log('Loading saved feed...', bypassCache ? '(bypassing cache)' : '');

        // Check cache first (unless bypassing)
        if (!bypassCache && this.caches.saved && this.caches.saved.length > 0) {
            console.log('Using cached saved feed');
            return this.caches.saved;
        }

        // Safety check: Ensure apiCall is available
        if (typeof window.apiCall !== 'function') {
            console.error('FeedToggle: apiCall not available, cannot load Saved feed');
            return [];
        }

        // Backend endpoint is /posts/saved
        // Add timestamp to bust performance cache when needed
        const url = bypassCache
            ? `/posts/saved?limit=50&_=${Date.now()}`
            : '/posts/saved?limit=50';

        const response = await window.apiCall(url, {
            method: 'GET'
        });

        console.log('Saved feed response:', response);
        console.log('📊 Response structure check:', {
            hasDataPosts: !!response?.data?.posts,
            dataPostsLength: response?.data?.posts?.length,
        });

        // Handle different response formats
        let posts = null;
        if (response && response.posts) {
            console.log('✅ Found posts at response.posts');
            posts = response.posts;
        } else if (response && response.data && response.data.posts) {
            console.log('✅ Found posts at response.data.posts');
            posts = response.data.posts;
        } else if (response && response.ok && response.data && response.data.posts) {
            console.log('✅ Found posts at response.ok.data.posts');
            posts = response.data.posts;
        } else {
            console.error('❌ Could not find posts in saved feed response');
        }

        if (posts && Array.isArray(posts)) {
            console.log(`✅ Returning ${posts.length} posts for saved feed`);
            this.caches.saved = posts;
            return posts;
        }

        return [];
    }

    renderPosts(posts, feedType) {
        console.log('🎨 renderPosts called:', {
            feedType,
            postsReceived: !!posts,
            postsLength: posts?.length,
            postsType: Array.isArray(posts) ? 'array' : typeof posts,
            firstPost: posts?.[0]?.id
        });

        const container = document.getElementById('myFeedPosts');
        if (!container) {
            console.error('❌ Container #myFeedPosts not found');
            return;
        }

        if (!posts || posts.length === 0) {
            console.warn('⚠️ No posts to render, showing empty state');

            const emptyDiv = document.createElement('div');
            emptyDiv.style.cssText = 'text-align: center; padding: 2rem; color: #666;';

            if (feedType === 'following') {
                emptyDiv.innerHTML = `
                    <p>No posts from users you follow yet.</p>
                    <p><small>Try the Discover feed to find interesting people to follow!</small></p>
                `;
            } else if (feedType === 'saved') {
                emptyDiv.innerHTML = `
                    <div style="font-size: 48px; margin-bottom: 16px;">🔖</div>
                    <p style="font-size: 18px; font-weight: 600; margin-bottom: 8px;">No saved posts yet</p>
                    <p><small>Save posts by clicking the bookmark icon to read them later.</small></p>
                `;
            } else {
                emptyDiv.innerHTML = `
                    <p>No posts available right now.</p>
                    <p><small>Check back later for new content!</small></p>
                `;
            }

            container.appendChild(emptyDiv);
            return;
        }

        console.log(`✅ Rendering ${posts.length} posts for ${this.currentFeed} feed`);

        // CRITICAL FIX: Preserve feed controls before rendering
        // renderPostsList sets innerHTML which wipes out controls
        const feedControls = container.querySelector('.feed-controls-wrapper');
        const feedBanners = Array.from(container.querySelectorAll('.feed-banner'));
        console.log('💾 Preserving controls:', {
            hasControls: !!feedControls,
            bannerCount: feedBanners.length
        });

        // Use UnifiedPostRenderer if available (PRIORITY 1: renderPostsList for consistency)
        if (window.unifiedPostRenderer) {
            console.log('✅ Using window.unifiedPostRenderer.renderPostsList()');
            try {
                window.unifiedPostRenderer.renderPostsList(posts, 'myFeedPosts', { context: 'feed' });
                console.log('✅ Posts rendered successfully');

                // CRITICAL FIX: Restore feed controls at the top
                if (feedControls) {
                    console.log('✅ Restoring feed controls');
                    container.insertBefore(feedControls, container.firstChild);
                }
                // Restore banners after controls
                if (feedBanners.length > 0) {
                    console.log(`✅ Restoring ${feedBanners.length} banners`);
                    const insertAfter = feedControls || container.firstChild;
                    feedBanners.forEach(banner => {
                        if (insertAfter && insertAfter.nextSibling) {
                            container.insertBefore(banner, insertAfter.nextSibling);
                        } else {
                            container.appendChild(banner);
                        }
                    });
                }
            } catch (error) {
                console.error('❌ Error rendering with UnifiedPostRenderer:', error);
                this.renderPostsFallback(posts, container);
            }
        } else if (window.displayMyFeedPosts) {
            console.log('⚠️ Using legacy window.displayMyFeedPosts()');
            // Fallback to existing feed display function
            window.displayMyFeedPosts(posts, false); // false = replace mode (not append)
        } else {
            console.warn('⚠️ No post renderer available, using fallback');
            this.renderPostsFallback(posts, container);
        }
    }

    renderPostsFallback(posts, container) {
        console.log('Using fallback post renderer');

        posts.forEach(post => {
            const postDiv = document.createElement('div');
            postDiv.className = 'post-item';
            postDiv.style.cssText = 'border: 1px solid #ddd; border-radius: 8px; padding: 1rem; margin-bottom: 1rem; background: white;';

            postDiv.innerHTML = `
                <div style="display: flex; align-items: center; margin-bottom: 0.5rem;">
                    <strong>${post.author?.firstName || post.author?.username || 'Anonymous'}</strong>
                    <span style="color: #666; margin-left: 0.5rem; font-size: 0.9rem;">
                        ${post.createdAt ? new Date(post.createdAt).toLocaleDateString() : ''}
                    </span>
                </div>
                <div style="margin-bottom: 1rem;">${post.content || ''}</div>
                ${post.photos && post.photos.length > 0 ? `
                    <div style="margin-bottom: 1rem;">
                        ${post.photos.map(photo => `
                            <img src="${photo.url}" alt="Post image"
                                 style="max-width: 100%; height: auto; border-radius: 8px; margin-bottom: 0.5rem; display: block;">
                        `).join('')}
                    </div>
                ` : ''}
                <div style="color: #666; font-size: 0.9rem;">
                    👍 ${post.likesCount || 0} likes • 💬 ${post.commentsCount || 0} comments
                </div>
            `;

            container.appendChild(postDiv);
        });
    }

    /**
     * Prepend newly created post to feed for instant gratification
     * Based on old working implementation from my-feed.js
     *
     * @param {Object} post - Post object from creation API
     * @param {Object} user - Current user object
     */
    prependNewPost(post, user) {
        const container = document.getElementById('myFeedPosts');
        if (!container) {
            console.error('❌ Cannot prepend post - container not found');
            return;
        }

        console.log('📝 Prepending new post to feed:', {
            id: post.id,
            hasPhotos: !!(post.photos?.length),
            photoCount: post.photos?.length || 0
        });

        // Format the post with user data for display
        const postWithUser = {
            ...post,
            author: {
                id: user.id,
                username: user.username,
                firstName: user.firstName || user.username,
                lastName: user.lastName || '',
                avatar: user.avatar || null,
                verified: user.verified || false
            },
            likesCount: post.likesCount || 0,
            commentsCount: post.commentsCount || 0,
            isLiked: false,
            createdAt: post.createdAt || new Date().toISOString(),
            photos: post.photos || []
        };

        try {
            // Find where to insert (after feed controls and banners)
            const feedControls = container.querySelector('.feed-controls-wrapper');
            const banners = container.querySelectorAll('.feed-banner');
            let insertPoint = null;

            if (banners.length > 0) {
                // Insert after last banner
                insertPoint = banners[banners.length - 1];
            } else if (feedControls) {
                // Insert after feed controls
                insertPoint = feedControls;
            }

            // PRIORITY 1: Use UnifiedPostRenderer for consistent display
            if (window.unifiedPostRenderer) {
                const postHtml = window.unifiedPostRenderer.render(postWithUser, { context: 'feed' });

                if (insertPoint) {
                    insertPoint.insertAdjacentHTML('afterend', postHtml);
                } else {
                    container.insertAdjacentHTML('afterbegin', postHtml);
                }

                console.log('✅ Post prepended using UnifiedPostRenderer');
            } else if (window.postComponent) {
                // Fallback to PostComponent
                const postHtml = window.postComponent.renderPost(postWithUser, {
                    showActions: true,
                    showComments: true,
                    inFeed: true
                });

                if (insertPoint) {
                    insertPoint.insertAdjacentHTML('afterend', postHtml);
                } else {
                    container.insertAdjacentHTML('afterbegin', postHtml);
                }

                console.log('✅ Post prepended using PostComponent (fallback)');
            } else {
                // Ultimate fallback - use renderPostsFallback
                console.warn('⚠️ No renderer available, using fallback');
                this.renderPostsFallback([postWithUser], container);
            }

            // Clear cache so next reload gets fresh data
            if (this.caches && this.caches[this.currentFeed]) {
                this.caches[this.currentFeed] = [];
            }
        } catch (error) {
            console.error('❌ Error prepending post:', error);
            // On error, try full feed reload
            this.loadFeed(this.currentFeed, true);
        }
    }

    /**
     * Get unread count for Following feed
     */
    async getUnreadCount() {
        try {
            // Safety check: Ensure apiCall is available
            if (typeof window.apiCall !== 'function') {
                return 0;
            }

            // Get last view timestamp
            const lastView = localStorage.getItem('followingLastView');
            if (!lastView) return 0;

            // Fetch Following feed preview
            const response = await window.apiCall('/feed/following?limit=100', { method: 'GET' });
            const posts = response?.data?.posts || response?.posts || [];

            // Count posts newer than last view
            const unreadCount = posts.filter(post =>
                new Date(post.createdAt) > new Date(lastView)
            ).length;

            if (typeof adminDebugLog !== 'undefined') {
                adminDebugLog('FeedToggle', `Unread count: ${unreadCount}`);
            }

            return Math.min(unreadCount, 99); // Max 99
        } catch (error) {
            console.error('Error getting unread count:', error);
            return 0;
        }
    }

    /**
     * Update unread badge on Following button
     */
    async updateUnreadBadge() {
        const followingBtn = document.querySelector('.feed-toggle-btn[data-feed-type="following"]');
        if (!followingBtn) return;

        let badge = followingBtn.querySelector('.unread-badge');

        // If we're on Following feed, hide badge
        if (this.currentFeed === 'following') {
            if (badge) badge.style.display = 'none';
            return;
        }

        // Get unread count
        const count = await this.getUnreadCount();

        if (count > 0) {
            if (!badge) {
                badge = document.createElement('span');
                badge.className = 'unread-badge feed-toggle-badge';
                followingBtn.appendChild(badge);
            }
            badge.textContent = count > 99 ? '99+' : count;
            badge.style.display = 'flex';
        } else {
            if (badge) badge.style.display = 'none';
        }
    }

    /**
     * Reset unread count by saving current timestamp
     */
    resetUnreadCount() {
        localStorage.setItem('followingLastView', new Date().toISOString());
        this.updateUnreadBadge();
        if (typeof adminDebugLog !== 'undefined') {
            adminDebugLog('FeedToggle', 'Reset unread count');
        }
    }

    /**
     * Attach swipe gesture listeners for mobile
     */
    attachSwipeListeners() {
        const container = document.getElementById('myFeedPosts');
        if (!container) return;

        let touchStartX = 0;
        let touchEndX = 0;
        let isDragging = false;

        container.addEventListener('touchstart', (e) => {
            // Only track swipes that start on the feed content area, not on buttons
            const target = e.target;
            if (target.closest('.feed-toggle-btn') || target.closest('button')) {
                return;
            }

            touchStartX = e.changedTouches[0].screenX;
            isDragging = true;
        }, { passive: true });

        container.addEventListener('touchmove', (e) => {
            if (!isDragging) return;
            touchEndX = e.changedTouches[0].screenX;
        }, { passive: true });

        container.addEventListener('touchend', () => {
            if (!isDragging) return;
            isDragging = false;

            const swipeDistance = touchEndX - touchStartX;
            const minSwipeDistance = 50;

            if (Math.abs(swipeDistance) < minSwipeDistance) return;

            // Swipe right → Discover, Swipe left → Following
            if (swipeDistance > 0 && this.currentFeed === 'following') {
                if (typeof adminDebugLog !== 'undefined') {
                    adminDebugLog('FeedToggle', 'Swipe right detected: switching to Discover');
                }
                this.switchFeed('discover');
            } else if (swipeDistance < 0 && this.currentFeed === 'discover') {
                if (typeof adminDebugLog !== 'undefined') {
                    adminDebugLog('FeedToggle', 'Swipe left detected: switching to Following');
                }
                this.switchFeed('following');
            }
        }, { passive: true });
    }

    /**
     * Setup scroll behavior for auto-hide/show toggle
     */
    setupScrollBehavior() {
        const controlsWrapper = document.querySelector('.feed-controls-wrapper');
        if (!controlsWrapper) return;

        let lastScrollY = window.scrollY;
        let ticking = false;

        const handleScroll = () => {
            const currentScrollY = window.scrollY;

            // Determine scroll direction
            if (currentScrollY > lastScrollY && currentScrollY > 50) {
                // Scrolling down - hide controls
                controlsWrapper.classList.add('hidden');
            } else if (currentScrollY < lastScrollY) {
                // Scrolling up - show controls
                controlsWrapper.classList.remove('hidden');
            }

            lastScrollY = currentScrollY;
            ticking = false;
        };

        // Use requestAnimationFrame for smooth performance
        window.addEventListener('scroll', () => {
            if (!ticking) {
                window.requestAnimationFrame(handleScroll);
                ticking = true;
            }
        }, { passive: true });

        if (typeof adminDebugLog !== 'undefined') {
            adminDebugLog('FeedToggle', 'Scroll behavior initialized');
        }
    }

    /**
     * Show wobble animation hint for swipe gesture
     */
    showSwipeHint() {
        // Check if already shown
        const hasSeenAnimation = localStorage.getItem('hasSeenSwipeAnimation');
        if (hasSeenAnimation) return;

        // Wait 2 seconds after load
        setTimeout(() => {
            const toggle = document.querySelector('.feed-toggle');
            if (!toggle) return;

            // Add wobble class
            toggle.classList.add('wobble-hint');

            // Remove after animation and mark as seen
            setTimeout(() => {
                toggle.classList.remove('wobble-hint');
                localStorage.setItem('hasSeenSwipeAnimation', 'true');
            }, 1000);
        }, 2000);
    }

    /**
     * Show tooltip explaining swipe gesture
     */
    showSwipeTooltip() {
        const shownCount = parseInt(localStorage.getItem('swipeHintShownCount') || '0');
        if (shownCount >= 2) return;

        setTimeout(() => {
            const controlsWrapper = document.querySelector('.feed-controls-wrapper');
            if (!controlsWrapper) return;

            // Make container position relative for tooltip positioning
            controlsWrapper.style.position = 'relative';

            const tooltip = document.createElement('div');
            tooltip.className = 'swipe-hint-tooltip';
            tooltip.innerHTML = '💡 Swipe to switch feeds';
            controlsWrapper.appendChild(tooltip);

            // Auto-dismiss after 3 seconds
            setTimeout(() => {
                tooltip.remove();
                localStorage.setItem('swipeHintShownCount', String(shownCount + 1));
            }, 3000);
        }, 3000); // Show after wobble animation
    }

    /**
     * Check if device is mobile
     */
    isMobile() {
        return window.innerWidth <= 767 || /Android|iPhone|iPad|iPod/i.test(navigator.userAgent);
    }

    clearCache(feedType = null) {
        if (feedType) {
            this.caches[feedType] = [];
        } else {
            this.caches.following = [];
            this.caches.discover = [];
            this.caches.saved = [];
        }
    }

    getCurrentFeed() {
        return this.currentFeed;
    }
}

// Create global instance
window.feedToggle = new FeedToggle();

// Export for module use
export default FeedToggle;

console.log('✅ FeedToggle component loaded');<|MERGE_RESOLUTION|>--- conflicted
+++ resolved
@@ -352,48 +352,6 @@
                 postBtn.textContent = 'Posting...';
 
                 try {
-<<<<<<< HEAD
-                    // Prepare post data
-                    const postData = { content };
-
-                    // Add files if selected
-                    if (selectedFiles.length > 0) {
-                        postData.files = selectedFiles;
-                    }
-
-                    // Use UnifiedPostCreator if available, otherwise direct API call
-                    let response;
-                    if (window.unifiedPostCreator && typeof window.unifiedPostCreator.create === 'function') {
-                        // Use the proper create() method with full options
-                        const result = await window.unifiedPostCreator.create({
-                            type: 'post',
-                            content: content,
-                            mediaFiles: selectedFiles,
-                            destination: 'feed',
-                            tags: ['Public Post'],
-                            clearAfterSuccess: false  // Don't clear form, we'll do it manually
-                        });
-                        response = result.success ? result.data : null;
-                    } else if (window.apiCall) {
-                        // For files, need to use FormData
-                        if (selectedFiles.length > 0) {
-                            const formData = new FormData();
-                            formData.append('content', content);
-                            selectedFiles.forEach((file, index) => {
-                                formData.append('files', file);
-                            });
-
-                            response = await window.apiCall('/posts', {
-                                method: 'POST',
-                                body: formData,
-                                headers: {} // Let browser set Content-Type for FormData
-                            });
-                        } else {
-                            response = await window.apiCall('/posts', {
-                                method: 'POST',
-                                body: JSON.stringify({ content })
-                            });
-=======
                     // Use UnifiedPostCreator if available (handles two-step upload)
                     let postResult;
                     if (window.unifiedPostCreator && typeof window.unifiedPostCreator.createPost === 'function') {
@@ -429,7 +387,6 @@
 
                             mediaIds = uploadResult.data.photos.map(photo => photo.id);
                             console.log('✅ Media uploaded, IDs:', mediaIds);
->>>>>>> 79d493c1
                         }
 
                         // Step 2: Create post with content and mediaIds
@@ -444,28 +401,13 @@
                         });
                     }
 
-<<<<<<< HEAD
-=======
                     console.log('📝 Post result:', postResult);
 
->>>>>>> 79d493c1
                     // Success - hide composer, show button
                     mount.style.display = 'none';
                     mount.innerHTML = '';
                     btn.style.display = 'flex';
 
-<<<<<<< HEAD
-                    // Prepend new post to feed for instant feedback
-                    if (response && window.myFeedHandlers && window.currentUser) {
-                        const post = response.post || response.data?.post || response;
-                        if (post) {
-                            window.myFeedHandlers.prependUserPostToFeed(post, window.currentUser);
-                        }
-                    }
-
-                    // Clear cache for next load
-                    this.clearCache(this.currentFeed);
-=======
                     // INSTANT GRATIFICATION: Prepend the newly created post directly
                     // This is the OLD WORKING approach - don't reload feed, just insert the post
                     console.log('📝 Prepending new post to feed (instant gratification)...');
@@ -490,7 +432,6 @@
                         }
                         await this.loadFeed(this.currentFeed, true);
                     }
->>>>>>> 79d493c1
                 } catch (error) {
                     console.error('Failed to create post:', error);
                     alert('Failed to create post. Please try again.');
