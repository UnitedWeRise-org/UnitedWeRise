--- conflicted
+++ resolved
@@ -23,10 +23,6 @@
   // Authentication middleware - reads JWT from httpOnly cookie (like REST API)
   io.use(async (socket: any, next) => {
     try {
-<<<<<<< HEAD
-      // Parse cookies from socket handshake headers
-      const cookieHeader = socket.handshake.headers.cookie;
-=======
       console.log('🔌 WebSocket connection attempt from:', socket.handshake.address);
 
       // Parse cookies from socket handshake headers
@@ -36,7 +32,6 @@
         console.log('🍪 Cookie header length:', cookieHeader.length);
       }
 
->>>>>>> ef8e1ce0
       let token: string | undefined;
 
       if (cookieHeader) {
@@ -48,26 +43,17 @@
         }, {});
 
         token = cookies.authToken;
-<<<<<<< HEAD
-=======
         console.log('🔑 authToken from cookie:', token ? `${token.substring(0, 20)}...` : 'not found');
->>>>>>> ef8e1ce0
       }
 
       // Fallback: Check auth.token for manual token passing (backwards compatibility)
       if (!token) {
         token = socket.handshake.auth.token;
-<<<<<<< HEAD
-      }
-
-      if (!token) {
-=======
         console.log('🔑 Token from auth.token:', token ? `${token.substring(0, 20)}...` : 'not found');
       }
 
       if (!token) {
         console.error('❌ WebSocket auth failed: No token provided in cookies or auth.token');
->>>>>>> ef8e1ce0
         return next(new Error('No token provided'));
       }
 
