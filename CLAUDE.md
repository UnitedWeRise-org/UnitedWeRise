--- conflicted
+++ resolved
@@ -36,17 +36,10 @@
 ---
 
 ## Project-Specific Core Rules
-<<<<<<< HEAD
 
 ### Admin Debugging
 Use admin debug functions only: `adminDebugLog()`, `adminDebugError()`, `adminDebugWarn()`, `adminDebugTable()`, `adminDebugSensitive()`
 
-=======
-
-### Admin Debugging
-Use admin debug functions only: `adminDebugLog()`, `adminDebugError()`, `adminDebugWarn()`, `adminDebugTable()`, `adminDebugSensitive()`
-
->>>>>>> 6c58030a
 ### Database Migration Safety
 - NEVER use `prisma db push` for production or permanent changes
 - ALWAYS use `prisma migrate dev` for schema changes
@@ -299,15 +292,9 @@
 <summary>🔒 <b>Production Deployment Procedure</b></summary>
 
 **When user says "deploy/merge/push to production": Execute ALL 5 steps.**
-<<<<<<< HEAD
 
 1.Merge→main  2.Build image  3.Get digest  4.Deploy  5.Verify
 
-=======
-
-1.Merge→main  2.Build image  3.Get digest  4.Deploy  5.Verify
-
->>>>>>> 6c58030a
 **Step 1 alone ≠ deployed.**
 
 ---
@@ -342,15 +329,9 @@
 sleep 180
 az acr task list-runs --registry uwracr2425 --output table | head -3
 ```
-<<<<<<< HEAD
 
 ### Step 3: Get Image Digest
 
-=======
-
-### Step 3: Get Image Digest
-
->>>>>>> 6c58030a
 ```bash
 DIGEST=$(az acr repository show --name uwracr2425 \
   --image "unitedwerise-backend:$DOCKER_TAG" \
@@ -541,8 +522,6 @@
 
 **Execute steps in order - each verifies one pipeline component:**
 
-<<<<<<< HEAD
-=======
 ### Step 0: Check Backend Environment Validation
 If backend fails to start or health endpoint unreachable, check startup logs for environment validation errors:
 
@@ -580,7 +559,6 @@
 # Should show: unitedwerise-db-dev, development, staging
 ```
 
->>>>>>> 6c58030a
 ### Step 1: Verify Commits Pushed
 ```bash
 git status  # Should be clean
